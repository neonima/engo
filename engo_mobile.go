//+build android

package engo

import (
	"engo.io/gl"
	"fmt"
	"image"
	"image/draw"
	_ "image/png"
	"io/ioutil"
	"os"
	"os/signal"
	"strings"
	"syscall"

	"github.com/golang/freetype"
	"github.com/golang/freetype/truetype"
	"golang.org/x/mobile/app"
	"golang.org/x/mobile/asset"
	"golang.org/x/mobile/event/lifecycle"
	"golang.org/x/mobile/event/paint"
	"golang.org/x/mobile/event/size"
	"golang.org/x/mobile/event/touch"
	"golang.org/x/mobile/exp/app/debug"
	"golang.org/x/mobile/exp/gl/glutil"
	mobilegl "golang.org/x/mobile/gl"
)

var (
	Gl *gl.Context
	sz size.Event

	gameWidth, gameHeight     float32
	windowWidth, windowHeight float32

	msaaPreference int
)

func CreateWindow(title string, width, height int, fullscreen bool, msaa int) {
	gameWidth = float32(width)
	gameHeight = float32(height)
	msaaPreference = msaa
}

func loadJSON(r Resource) (string, error) {
	return "", fmt.Errorf("loadJSON not yet impplemented")
}

func loadFont(r Resource) (*truetype.Font, error) {
	if strings.HasPrefix(r.URL, "assets/") {
		r.URL = r.URL[7:]
	}

	file, err := asset.Open(r.URL)
	if err != nil {
		return nil, err
	}

	ttfBytes, err := ioutil.ReadAll(file)
	if err != nil {
		return nil, err
	}

	return freetype.ParseFont(ttfBytes)
}

func WindowSize() (w, h int) {
	return sz.WidthPx, sz.HeightPx
}

func CursorPos() (x, y float64) {
	notImplemented("CursorPos")
	return 0, 0
}

func GameWidth() float32 {
	return gameWidth
}

func GameHeight() float32 {
	return gameHeight
}

func WindowWidth() float32 {
	return windowWidth
}

func WindowHeight() float32 {
	return windowHeight
}

func DestroyWindow() { /* nothing to do here? */ }

func runLoop(defaultScene Scene, headless bool) {
	c := make(chan os.Signal, 1)
	signal.Notify(c, os.Interrupt)
	signal.Notify(c, syscall.SIGTERM)
	go func() {
		<-c
		closeEvent()
	}()

	app.Main(func(a app.App) {
		var (
			images *glutil.Images
			fps    *debug.FPS
		)

		for e := range a.Events() {
			switch e := a.Filter(e).(type) {
			case lifecycle.Event:
				switch e.Crosses(lifecycle.StageVisible) {
				case lifecycle.CrossOn:
					Gl = gl.NewContext(e.DrawContext)
					RunPreparation(defaultScene)

					images = glutil.NewImages(e.DrawContext.(mobilegl.Context))
					fps = debug.NewFPS(images)

					// Let the device know we want to start painting :-)
					a.Send(paint.Event{})
				case lifecycle.CrossOff:
					closeEvent()
				}

			case size.Event:
				sz = e
				windowWidth = float32(sz.WidthPx)
				windowHeight = float32(sz.HeightPx)
				Gl.Viewport(0, 0, sz.WidthPx, sz.HeightPx)
			case paint.Event:
				if e.External {
					// As we are actively painting as fast as
					// we can (usually 60 FPS), skip any paint
					// events sent by the system.
					continue
				}

				RunIteration()
				if closeGame {
					break
				}

				fps.Draw(sz)

				// Reset mouse if needed
				if Mouse.Action == RELEASE {
					Mouse.Action = NEUTRAL
				}

				a.Publish() // same as SwapBuffers

				// Drive the animation by preparing to paint the next frame
				// after this one is shown. - FPS is ignored here!
				a.Send(paint.Event{})
			case touch.Event:
				Mouse.X = e.X
				Mouse.Y = e.Y
				switch e.Type {
				case touch.TypeBegin:
					Mouse.Action = PRESS
				case touch.TypeMove:
					Mouse.Action = MOVE
				case touch.TypeEnd:
					Mouse.Action = RELEASE
				}
			}
		}
	})
}

// RunPreparation is called only once, and is called automatically when calling Open
// It is only here for benchmarking in combination with OpenHeadlessNoRun
func RunPreparation(defaultScene Scene) {
	Time = NewClock()
	Files = NewLoader()

	// Default WorldBounds values
	WorldBounds.Max = Point{GameWidth(), GameHeight()}

	SetScene(defaultScene, false)
}

// RunIteration runs one iteration / frame
func RunIteration() {
	if !headless {
		Input.update()
	}

	// Then update the world and all Systems
	currentWorld.Update(Time.Delta())

	Time.Tick()
}

// SetCursor changes the cursor - not yet implemented
func SetCursor(c Cursor) {
<<<<<<< HEAD
	log.Println("SetCursor: not yet implemented for mobile")
}

// openFile is the mobile-specific way of opening a file
func openFile(url string) (io.ReadCloser, error) {
	if strings.HasPrefix(r.URL, "assets/") {
		r.URL = r.URL[7:]
	}

	return asset.Open(r.URL)
=======
	notImplemented("SetCursor")
>>>>>>> 3ba5cf81
}<|MERGE_RESOLUTION|>--- conflicted
+++ resolved
@@ -196,8 +196,7 @@
 
 // SetCursor changes the cursor - not yet implemented
 func SetCursor(c Cursor) {
-<<<<<<< HEAD
-	log.Println("SetCursor: not yet implemented for mobile")
+	notImplemented("SetCursor")
 }
 
 // openFile is the mobile-specific way of opening a file
@@ -207,7 +206,4 @@
 	}
 
 	return asset.Open(r.URL)
-=======
-	notImplemented("SetCursor")
->>>>>>> 3ba5cf81
 }