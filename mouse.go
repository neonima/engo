--- conflicted
+++ resolved
@@ -93,16 +93,11 @@
 	Mouse.Action = NEUTRAL
 }
 
-<<<<<<< HEAD
-// EUpdate sets the MouseComponent values for each Entity
-func (m *MouseSystem) UpdateEntity(entity *ecs.Entity, dt float32) {
-=======
 // Update sets the MouseComponent values for each Entity
 func (m *MouseSystem) Update(entity *ecs.Entity, dt float32) {
 	mx := m.mouseX
 	my := m.mouseY
 
->>>>>>> 75d10ba7
 	var (
 		mc     *MouseComponent
 		space  *SpaceComponent
