--- conflicted
+++ resolved
@@ -144,31 +144,21 @@
 	return (b * height) / 2
 }
 
-<<<<<<< HEAD
 // CollisionComponent keeps track of the entity's collisions.
 //
-// Solid tells the system that entities cannot pass through this.
-//
 // Main tells the system to check all collisions against this entity.
 //
+// Group tells which collision group his entity belongs to.
+//
 // Extra is the allowed buffer for detecting collisions.
 //
-// Collides is true if the component is colliding with something during this pass
-type CollisionComponent struct {
-	// if a.Main & (bitwise) b.Group, items can collide
-	// if a.Main == 0, it will not loop for other items
-	Main, Group byte
-	Extra       engo.Point
-	Collides    bool
-=======
-// CollisionComponent is used to define which items should be compared to which for a collision
+// Collides is all the groups this component collides with ORed together
 type CollisionComponent struct {
 	// if a.Main & (bitwise) b.Group, items can collide
 	// if a.Main == 0, it will not loop for other items
 	Main, Group CollisionGroup
 	Extra       engo.Point
-	Collides    CollisionGroup // Collides is true if the component is colliding with something during this pass
->>>>>>> 4265531a
+	Collides    CollisionGroup
 }
 
 // CollisionMessage is sent whenever a collision is detected by the CollisionSystem.
@@ -178,15 +168,12 @@
 	Groups CollisionGroup
 }
 
-<<<<<<< HEAD
-// Type implements the engo.Message interface
-=======
 // CollisionGroup is intended to be used in bitwise comparisons
 // The user is expected to create a const ( a = 1 << iota \n b \n c etc)
 // for the different kinds of collisions they hope to use
 type CollisionGroup byte
 
->>>>>>> 4265531a
+// Type implements the engo.Message interface
 func (CollisionMessage) Type() string { return "CollisionMessage" }
 
 type collisionEntity struct {
@@ -198,16 +185,10 @@
 // CollisionSystem is a system that detects collisions between entities, sends a message if collisions
 // are detected, and updates their SpaceComponent so entities cannot pass through Solids.
 type CollisionSystem struct {
-<<<<<<< HEAD
-	// Solids, used to tell which collisions should be treated as solid.
-	// if a.Main & b.Group & sys.Solilds (bitwise comparison) Collisions are treated as sold.  This allows One collision system to define up to 8 collision groups and assigin items to groups using bit flags. eg
-	// sys.Solids = BallandEnemies | BallandWall (User defined bitwise constants)
-	Solids   byte
-=======
 	// Solids, used to tell which collisions should be treated as solid by bitwise comparison.
 	// if a.Main & b.Group & sys.Solids{ Collisions are treated as solid.  }
-	Solids   CollisionGroup
->>>>>>> 4265531a
+	Solids CollisionGroup
+
 	entities []collisionEntity
 }
 
@@ -235,15 +216,10 @@
 	}
 }
 
-<<<<<<< HEAD
 // Update checks the entities for collision with eachother. Only Main entities are check for collision explicitly.
 // If one of the entities are solid, the SpaceComponent is adjusted so that the other entities don't pass through it.
 func (c *CollisionSystem) Update(dt float32) {
 	for i1, e1 := range c.entities {
-=======
-func (cs *CollisionSystem) Update(dt float32) {
-	for i1, e1 := range cs.entities {
->>>>>>> 4265531a
 		if e1.CollisionComponent.Main == 0 {
 			//Main cannot pass bitwise comparison with any other items. Do not loop.
 			continue // with other entities
@@ -275,11 +251,7 @@
 			otherAABB.Max.Y += offset.Y
 
 			if IsIntersecting(entityAABB, otherAABB) {
-<<<<<<< HEAD
-				if e1.CollisionComponent.Main&e2.CollisionComponent.Group > 0 {
-=======
-				if cgroup&cs.Solids > 0 {
->>>>>>> 4265531a
+				if cgroup&c.Solids > 0 {
 					mtd := MinimumTranslation(entityAABB, otherAABB)
 					e1.SpaceComponent.Position.X += mtd.X
 					e1.SpaceComponent.Position.Y += mtd.Y
