package main

import (
	"image/color"
	"log"

	"github.com/paked/engi"
	"github.com/paked/engi/ecs"
)

type GameWorld struct{}

func (game *GameWorld) Preload() {
	// Load all files from the data directory. Do not do it recursively.
	engi.Files.AddFromDir("data", false)

	log.Println("Preloaded")
}

func (game *GameWorld) Setup(w *ecs.World) {
	engi.SetBg(color.White)

	w.AddSystem(&engi.RenderSystem{})

<<<<<<< HEAD
	// Create an entity part of the Render and Scale systems
=======
	// Create an entity part of the Render
>>>>>>> 28a3c12c
	guy := ecs.NewEntity([]string{"RenderSystem"})
	// Retrieve a texture
	texture := engi.Files.Image("icon.png")

	// Create RenderComponent... Set scale to 8x, give lable "guy"
	render := engi.NewRenderComponent(texture, engi.Point{8, 8}, "guy")

	width := texture.Width() * render.Scale().X
	height := texture.Height() * render.Scale().Y

	space := &engi.SpaceComponent{Position: engi.Point{0, 0}, Width: width, Height: height}

	guy.AddComponent(render)
	guy.AddComponent(space)

	err := w.AddEntity(guy)
	if err != nil {
		log.Println(err)
	}
}

func (*GameWorld) Hide()        {}
func (*GameWorld) Show()        {}
func (*GameWorld) Type() string { return "GameWorld" }

func main() {
	opts := engi.RunOptions{
		Title:  "Hello Demo",
		Width:  1024,
		Height: 640,
	}
	engi.Open(opts, &GameWorld{})
}<|MERGE_RESOLUTION|>--- conflicted
+++ resolved
@@ -22,11 +22,7 @@
 
 	w.AddSystem(&engi.RenderSystem{})
 
-<<<<<<< HEAD
-	// Create an entity part of the Render and Scale systems
-=======
 	// Create an entity part of the Render
->>>>>>> 28a3c12c
 	guy := ecs.NewEntity([]string{"RenderSystem"})
 	// Retrieve a texture
 	texture := engi.Files.Image("icon.png")
