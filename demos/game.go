package main

import (
	"github.com/paked/engi"
	"log"
	"math/rand"
)

var (
	W Game
)

type Game struct {
	engi.World
}

func (game Game) Preload() {
	engi.Files.Add("guy", "data/icon.png")
	engi.Files.Add("rock", "data/rock.png")
	engi.Files.Add("font", "data/font.go")
}

func (game *Game) Setup() {
	engi.SetBg(0x2d3739)
	game.AddSystem(&engi.RenderSystem{})
	game.AddSystem(&engi.CollisionSystem{})
	game.AddSystem(&DeathSystem{})
	game.AddSystem(&FallingSystem{})
	game.AddSystem(&ControlSystem{})
	game.AddSystem(&RockSpawnSystem{})

	guy := engi.NewEntity([]string{"RenderSystem", "ControlSystem", "RockSpawnSystem", "CollisionSystem", "DeathSystem"})
	texture := engi.Files.Image("guy")
	render := engi.NewRenderComponent(texture, engi.Point{4, 4}, "guy")
	collisionMaster := engi.CollisionMasterComponent{}

	width := texture.Width() * render.Scale.X
	height := texture.Height() * render.Scale.Y

	space := engi.SpaceComponent{engi.Point{(engi.Width() - width) / 2, (engi.Height() - height) / 2}, width, height}
	guy.AddComponent(&render)
	guy.AddComponent(&space)
	guy.AddComponent(&collisionMaster)

	game.AddEntity(guy)
}

type ControlSystem struct {
	*engi.System
}

func (control *ControlSystem) New() {
	control.System = &engi.System{}
}

func (control ControlSystem) Name() string {
	return "ControlSystem"
}

func (control *ControlSystem) Update(entity *engi.Entity, dt float32) {
	var space *engi.SpaceComponent
	if !entity.GetComponent(&space) {
		return
	}

	speed := 400 * dt

	if engi.Keys.KEY_A.Down() {
		space.Position.X -= speed
	}

	if engi.Keys.KEY_D.Down() {
		space.Position.X += speed
	}

	if engi.Keys.KEY_W.Down() {
		space.Position.Y -= speed
	}

	if engi.Keys.KEY_S.Down() {
		space.Position.Y += speed
	}
}

type RockSpawnSystem struct {
	*engi.System
}

func (rock RockSpawnSystem) Name() string {
	return "RockSpawnSystem"
}

func (rock *RockSpawnSystem) New() {
	rock.System = &engi.System{}
}

func (rock *RockSpawnSystem) Update(entity *engi.Entity, dt float32) {
	if rand.Float32() < .96 {
		return
	}

	position := engi.Point{0, -32}
	position.X = rand.Float32() * (engi.Width())
	W.AddEntity(NewRock(position))
}

func NewRock(position engi.Point) *engi.Entity {
	rock := engi.NewEntity([]string{"RenderSystem", "FallingSystem", "CollisionSystem", "SpeedSystem"})
	texture := engi.Files.Image("rock")
	render := engi.NewRenderComponent(texture, engi.Point{4, 4}, "rock")
	space := engi.SpaceComponent{position, texture.Width() * render.Scale.X, texture.Height() * render.Scale.Y}
	rock.AddComponent(&render)
	rock.AddComponent(&space)
	return rock
}

type FallingSystem struct {
	*engi.System
}

func (fs *FallingSystem) New() {
	fs.System = &engi.System{}
	engi.Mailbox.Listen("CollisionMessage", fs)
}

func (fs FallingSystem) Name() string {
	return "FallingSystem"
}

func (fs FallingSystem) Update(entity *engi.Entity, dt float32) {
	var space *engi.SpaceComponent
	if !entity.GetComponent(&space) {
		return
	}
	space.Position.Y += 200 * dt
}

type DeathSystem struct {
	*engi.System
}

func (ds *DeathSystem) New() {
	ds.System = &engi.System{}
	engi.Mailbox.Listen("CollisionMessage", ds)
}

func (ds DeathSystem) Name() string {
	return "DeathSystem"
}

func (fs DeathSystem) Update(entity *engi.Entity, dt float32) {

}

func (fs DeathSystem) Receive(message engi.Message) {
	collision, isCollision := message.(engi.CollisionMessage)
	if isCollision {
<<<<<<< HEAD
		W.RemoveEntity(collision.Entity)
		log.Println(collision, message)
		log.Println("DEAD")
=======
		// collision.Entity.GetComponent(x)
		// log.Println(collision, message)
		collision.Entity.Exists = false
>>>>>>> 66237483
	}
}

func main() {
	log.Println("[Game] Says hello, written in github.com/paked/engi + Go")
	W = Game{}
	engi.Open("Stream Game", 800, 800, false, &W)
}<|MERGE_RESOLUTION|>--- conflicted
+++ resolved
@@ -155,15 +155,8 @@
 func (fs DeathSystem) Receive(message engi.Message) {
 	collision, isCollision := message.(engi.CollisionMessage)
 	if isCollision {
-<<<<<<< HEAD
-		W.RemoveEntity(collision.Entity)
 		log.Println(collision, message)
 		log.Println("DEAD")
-=======
-		// collision.Entity.GetComponent(x)
-		// log.Println(collision, message)
-		collision.Entity.Exists = false
->>>>>>> 66237483
 	}
 }
 
