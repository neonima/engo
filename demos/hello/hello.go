--- conflicted
+++ resolved
@@ -59,11 +59,6 @@
 }
 
 func (*ScaleSystem) Type() string { return "ScaleSystem" }
-<<<<<<< HEAD
-func (*ScaleSystem) Pre()         {}
-func (*ScaleSystem) Post()        {}
-=======
->>>>>>> fdfc1e7c
 
 func (s *ScaleSystem) New(*ecs.World) {}
 
